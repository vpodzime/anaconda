--- conflicted
+++ resolved
@@ -1298,21 +1298,12 @@
                     ipv6_method = None
                 if ipv6_method != "ignore":
                     return
-<<<<<<< HEAD
-    log.info('disabling ipv6 on target system')
-    cfgfile = os.path.normpath(rootpath + ipv6ConfFile)
-    with open(cfgfile, "a") as f:
-        f.write("# Anaconda disabling ipv6 (noipv6 option)\n")
-        f.write("net.ipv6.conf.all.disable_ipv6=1\n")
-        f.write("net.ipv6.conf.default.disable_ipv6=1\n")
-=======
-        log.info('network: disabling ipv6 on target system')
+        log.info('disabling ipv6 on target system')
         cfgfile = os.path.normpath(rootpath + ipv6ConfFile)
         with open(cfgfile, "a") as f:
             f.write("# Anaconda disabling ipv6 (noipv6 option)\n")
             f.write("net.ipv6.conf.all.disable_ipv6=1\n")
             f.write("net.ipv6.conf.default.disable_ipv6=1\n")
->>>>>>> 392ee470
 
 # sets ONBOOT=yes (and its mirror value in ksdata) for devices used by FCoE
 def autostartFCoEDevices(rootpath, storage, ksdata):
